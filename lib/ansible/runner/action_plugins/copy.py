# (c) 2012, Michael DeHaan <michael.dehaan@gmail.com>
#
# This file is part of Ansible
#
# Ansible is free software: you can redistribute it and/or modify
# it under the terms of the GNU General Public License as published by
# the Free Software Foundation, either version 3 of the License, or
# (at your option) any later version.
#
# Ansible is distributed in the hope that it will be useful,
# but WITHOUT ANY WARRANTY; without even the implied warranty of
# MERCHANTABILITY or FITNESS FOR A PARTICULAR PURPOSE.  See the
# GNU General Public License for more details.
#
# You should have received a copy of the GNU General Public License
# along with Ansible.  If not, see <http://www.gnu.org/licenses/>.

import os

from ansible import utils
import ansible.utils.template as template
from ansible import errors
from ansible.runner.return_data import ReturnData
import base64
import stat
import tempfile
import pipes

## fixes https://github.com/ansible/ansible/issues/3518
# http://mypy.pythonblogs.com/12_mypy/archive/1253_workaround_for_python_bug_ascii_codec_cant_encode_character_uxa0_in_position_111_ordinal_not_in_range128.html
import sys
reload(sys)
sys.setdefaultencoding("utf8")


class ActionModule(object):

    def __init__(self, runner):
        self.runner = runner

    def run(self, conn, tmp, module_name, module_args, inject, complex_args=None, **kwargs):
        ''' handler for file transfer operations '''

        # load up options
        options = {}
        if complex_args:
            options.update(complex_args)
        options.update(utils.parse_kv(module_args))
        source  = options.get('src', None)
        content = options.get('content', None)
        dest    = options.get('dest', None)
        raw     = utils.boolean(options.get('raw', 'no'))
        force   = utils.boolean(options.get('force', 'yes'))

        if (source is None and content is None and not 'first_available_file' in inject) or dest is None:
            result=dict(failed=True, msg="src (or content) and dest are required")
            return ReturnData(conn=conn, result=result)
        elif (source is not None or 'first_available_file' in inject) and content is not None:
            result=dict(failed=True, msg="src and content are mutually exclusive")
            return ReturnData(conn=conn, result=result)

        source_trailing_slash = False
        if source:
            source_trailing_slash = source.endswith("/")

        # if we have first_available_file in our vars
        # look up the files and use the first one we find as src
        if 'first_available_file' in inject:
            found = False
            for fn in inject.get('first_available_file'):
                fn_orig = fn
                fnt = template.template(self.runner.basedir, fn, inject)
                fnd = utils.path_dwim(self.runner.basedir, fnt)
                if not os.path.exists(fnd) and '_original_file' in inject:
                    fnd = utils.path_dwim_relative(inject['_original_file'], 'files', fnt, self.runner.basedir, check=False)
                if os.path.exists(fnd):
                    source = fnd
                    found = True
                    break
            if not found:
                results=dict(failed=True, msg="could not find src in first_available_file list")
                return ReturnData(conn=conn, result=results)
        elif content is not None:
            fd, tmp_content = tempfile.mkstemp()
            f = os.fdopen(fd, 'w')
            try:
                f.write(content)
            except Exception, err:
                os.remove(tmp_content)
                result = dict(failed=True, msg="could not write content temp file: %s" % err)
                return ReturnData(conn=conn, result=result)
            f.close()
            source = tmp_content
        else:
            source = template.template(self.runner.basedir, source, inject)
            if '_original_file' in inject:
                source = utils.path_dwim_relative(inject['_original_file'], 'files', source, self.runner.basedir)
            else:
                source = utils.path_dwim(self.runner.basedir, source)


        source_files = []
        if os.path.isdir(source):
            # Implement rsync-like behavior: if source is "dir/" , only
            # inside its contents will be copied to destination. Otherwise
            # if it's "dir", dir itself will be copied to destination.
            if source_trailing_slash:
                sz = len(source) + 1
            else:
                sz = len(source.rsplit('/', 1)[0]) + 1
            for base_path, sub_folders, files in os.walk(source):
                for file in files:
                    full_path = os.path.join(base_path, file)
                    rel_path = full_path[sz:]
                    source_files.append((full_path, rel_path))
            # If it's recursive copy, destination is always a dir,
            # explictly mark it so (note - copy module relies on this).
            if not dest.endswith("/"):
                dest += "/"
        else:
            source_files.append((source, os.path.basename(source)))

        changed = False
        diffs = []
        module_result = {"changed": False}
        for source_full, source_rel in source_files:
            # We need to get a new tmp path for each file, otherwise the copy module deletes the folder.
            tmp = self.runner._make_tmp_path(conn)
            local_md5 = utils.md5(source_full)

            if local_md5 is None:
                result=dict(failed=True, msg="could not find src=%s" % source_full)
                return ReturnData(conn=conn, result=result)

            # This is kind of optimization - if user told us destination is
            # dir, do path manipulation right away, otherwise we still check
            # for dest being a dir via remote call below.
            if dest.endswith("/"):
                dest_file = os.path.join(dest, source_rel)
            else:
                dest_file = dest

            remote_md5 = self.runner._remote_md5(conn, tmp, dest_file)
            if remote_md5 == '3':
                # Destination is a directory
                if content is not None:
                    os.remove(tmp_content)
                    result = dict(failed=True, msg="can not use content with a dir as dest")
                    return ReturnData(conn=conn, result=result)
                dest_file = os.path.join(dest, source_rel)
                remote_md5 = self.runner._remote_md5(conn, tmp, dest_file)

            # remote_md5 == '1' would mean that the file does not exist.
            if remote_md5 != '1' and not force:
                continue

            exec_rc = None
            if local_md5 != remote_md5:
                # Assume we either really change file or error out
                changed = True

                if self.runner.diff and not raw:
                    diff = self._get_diff_data(conn, tmp, inject, dest_file, source_full)
                else:
                    diff = {}

                if self.runner.noop_on_check(inject):
                    if content is not None:
                        os.remove(tmp_content)
                    diffs.append(diff)
                    changed = True
                    module_result = dict(changed=True)
                    continue


                # transfer the file to a remote tmp location
                tmp_src = tmp + 'source'

                if not raw:
                    conn.put_file(source_full, tmp_src)
                else:
                    conn.put_file(source_full, dest_file)

                if content is not None:
                    os.remove(tmp_content)

                # fix file permissions when the copy is done as a different user
                if self.runner.sudo and self.runner.sudo_user != 'root' and not raw:
                    self.runner._low_level_exec_command(conn, "chmod a+r %s" % tmp_src, tmp)

                if raw:
                    continue

                # run the copy module
                if raw:
                    # don't send down raw=no
                    module_args.pop('raw')

                # src and dest here come after original and override them
                # we pass dest only to make sure it includes trailing slash
                # in case of recursive copy
                module_args_tmp = "%s src=%s dest=%s original_basename=%s" % (module_args,
                                  pipes.quote(tmp_src), pipes.quote(dest), pipes.quote(source_rel))
                module_return = self.runner._execute_module(conn, tmp, 'copy', module_args_tmp, inject=inject, complex_args=complex_args)

            else:
                # no need to transfer the file, already correct md5, but still need to call
                # the file module in case we want to change attributes

<<<<<<< HEAD
            if raw:
                return ReturnData(conn=conn, result=dict(dest=dest, changed=False))

            tmp_src = tmp + os.path.basename(source)
            if raw:
                # don't send down raw=no
                module_args.pop('raw')
            module_args = "%s src=%s" % (module_args, pipes.quote(tmp_src))
            if self.runner.noop_on_check(inject):
                module_args = "%s CHECKMODE=True" % module_args
            results = self.runner._execute_module(conn, tmp, 'file', module_args, inject=inject, complex_args=complex_args)
            results = self._result_key_merge(options, results)
            return results
=======
                if content is not None:
                    os.remove(tmp_content)

                if raw:
                    continue

                tmp_src = tmp + source_rel
                if raw:
                    # don't send down raw=no
                    module_args.pop('raw')
                module_args_tmp = "%s src=%s original_basename=%s" % (module_args,
                                  pipes.quote(tmp_src), pipes.quote(source_rel))
                if self.runner.noop_on_check(inject):
                    module_args_tmp = "%s CHECKMODE=True" % module_args_tmp
                module_return = self.runner._execute_module(conn, tmp, 'file', module_args_tmp, inject=inject, complex_args=complex_args)

            module_result = module_return.result
            if module_result.get('failed') == True:
                return module_return
            if module_result.get('changed') == True:
                changed = True

        # TODO: Support detailed status/diff for multiple files
        if len(source_files) == 1:
            result = module_result
        else:
            result = dict(dest=dest, src=source, changed=changed)
        if len(diffs) == 1:
            return ReturnData(conn=conn, result=result, diff=diffs[0])
        else:
            return ReturnData(conn=conn, result=result)
>>>>>>> 3ad61ef3

    def _get_diff_data(self, conn, tmp, inject, destination, source):
        peek_result = self.runner._execute_module(conn, tmp, 'file', "path=%s diff_peek=1" % destination, inject=inject, persist_files=True)

        if not peek_result.is_successful():
            return {}

        diff = {}
        if peek_result.result['state'] == 'absent':
            diff['before'] = ''
        elif peek_result.result['appears_binary']:
            diff['dst_binary'] = 1
        elif peek_result.result['size'] > utils.MAX_FILE_SIZE_FOR_DIFF:
            diff['dst_larger'] = utils.MAX_FILE_SIZE_FOR_DIFF
        else:
            dest_result = self.runner._execute_module(conn, tmp, 'slurp', "path=%s" % destination, inject=inject, persist_files=True)
            if 'content' in dest_result.result:
                dest_contents = dest_result.result['content']
                if dest_result.result['encoding'] == 'base64':
                    dest_contents = base64.b64decode(dest_contents)
                else:
                    raise Exception("unknown encoding, failed: %s" % dest_result.result)
                diff['before_header'] = destination
                diff['before'] = dest_contents

        src = open(source)
        src_contents = src.read(8192)
        st = os.stat(source)
        if src_contents.find("\x00") != -1:
            diff['src_binary'] = 1
        elif st[stat.ST_SIZE] > utils.MAX_FILE_SIZE_FOR_DIFF:
            diff['src_larger'] = utils.MAX_FILE_SIZE_FOR_DIFF
        else:
            src.seek(0)
            diff['after_header'] = source
            diff['after'] = src.read()

        return diff
    
    def _result_key_merge(self, options, results):
        # add keys to file module results to mimic copy
        if 'path' in results.result and 'dest' not in results.result:
            results.result['dest'] = results.result['path']
            del results.result['path']
        return results<|MERGE_RESOLUTION|>--- conflicted
+++ resolved
@@ -206,22 +206,6 @@
             else:
                 # no need to transfer the file, already correct md5, but still need to call
                 # the file module in case we want to change attributes
-
-<<<<<<< HEAD
-            if raw:
-                return ReturnData(conn=conn, result=dict(dest=dest, changed=False))
-
-            tmp_src = tmp + os.path.basename(source)
-            if raw:
-                # don't send down raw=no
-                module_args.pop('raw')
-            module_args = "%s src=%s" % (module_args, pipes.quote(tmp_src))
-            if self.runner.noop_on_check(inject):
-                module_args = "%s CHECKMODE=True" % module_args
-            results = self.runner._execute_module(conn, tmp, 'file', module_args, inject=inject, complex_args=complex_args)
-            results = self._result_key_merge(options, results)
-            return results
-=======
                 if content is not None:
                     os.remove(tmp_content)
 
@@ -253,7 +237,6 @@
             return ReturnData(conn=conn, result=result, diff=diffs[0])
         else:
             return ReturnData(conn=conn, result=result)
->>>>>>> 3ad61ef3
 
     def _get_diff_data(self, conn, tmp, inject, destination, source):
         peek_result = self.runner._execute_module(conn, tmp, 'file', "path=%s diff_peek=1" % destination, inject=inject, persist_files=True)
